--- conflicted
+++ resolved
@@ -3,10 +3,7 @@
 use std::collections::HashMap;
 use std::path::Path;
 use std::str::FromStr;
-<<<<<<< HEAD
-=======
 use std::{thread, time};
->>>>>>> 5cdef80a
 
 use std::io::{Error, ErrorKind, Result};
 
