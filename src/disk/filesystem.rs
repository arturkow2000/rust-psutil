// https://github.com/heim-rs/heim/blob/master/heim-disk/src/filesystem.rs

#[cfg(feature = "serde")]
use serde::{Deserialize, Serialize};

use std::str::FromStr;

/// Known filesystems.
///
/// All physical filesystems should have their own enum element
/// and all virtual filesystems will go into the `Other` element.
<<<<<<< HEAD
#[cfg_attr(feature = "serde", serde(crate = "renamed_serde"))]
#[cfg_attr(feature = "serde", derive(Serialize, Deserialize))]
=======
#[non_exhaustive]
>>>>>>> 2d821320
#[derive(Debug, Eq, PartialEq, Hash, Clone)]
pub enum FileSystem {
	/// ext2 (https://en.wikipedia.org/wiki/Ext2)
	Ext2,

	/// ext3 (https://en.wikipedia.org/wiki/Ext3)
	Ext3,

	/// ext4 (https://en.wikipedia.org/wiki/Ext4)
	Ext4,

	/// FAT (https://en.wikipedia.org/wiki/File_Allocation_Table)
	VFat,

	/// exFAT (https://en.wikipedia.org/wiki/ExFAT)
	ExFat,

	/// F2FS (https://en.wikipedia.org/wiki/F2FS)
	F2fs,

	/// NTFS (https://en.wikipedia.org/wiki/NTFS)
	Ntfs,

	/// ZFS (https://en.wikipedia.org/wiki/ZFS)
	Zfs,

	/// HFS (https://en.wikipedia.org/wiki/Hierarchical_File_System)
	Hfs,

	/// HFS+ (https://en.wikipedia.org/wiki/HFS_Plus)
	HfsPlus,

	/// JFS (https://en.wikipedia.org/wiki/JFS_(file_system))
	Jfs,

	/// ReiserFS 3 (https://en.wikipedia.org/wiki/ReiserFS)
	Reiser3,

	/// ReiserFS 4 (https://en.wikipedia.org/wiki/Reiser4)
	Reiser4,

	/// Btrfs (https://en.wikipedia.org/wiki/Btrfs)
	Btrfs,

	/// MINIX FS (https://en.wikipedia.org/wiki/MINIX_file_system)
	Minix,

	/// NILFS (https://en.wikipedia.org/wiki/NILFS)
	Nilfs,

	/// XFS (https://en.wikipedia.org/wiki/XFS)
	Xfs,

	/// APFS (https://en.wikipedia.org/wiki/Apple_File_System)
	Apfs,

	// TODO: Should it be considered as a physical FS?
	/// FUSE (https://en.wikipedia.org/wiki/Filesystem_in_Userspace)
	FuseBlk,

	// TODO: Extend list
	/// Some unspecified filesystem.
	Other(String),
}

impl FileSystem {
	/// Checks if filesystem is used for a physical devices
	pub fn is_physical(&self) -> bool {
		match self {
			FileSystem::Other(..) => false,
			_ => true,
		}
	}

	/// Checks if filesystem is used for a virtual devices (such as `tmpfs` or `smb` mounts)
	pub fn is_virtual(&self) -> bool {
		!self.is_physical()
	}

	/// Returns a string identifying this filesystem.
	pub fn as_str(&self) -> &str {
		match self {
			FileSystem::Ext2 => "ext2",
			FileSystem::Ext3 => "ext3",
			FileSystem::Ext4 => "ext4",
			FileSystem::VFat => "vfat",
			FileSystem::Ntfs => "ntfs",
			FileSystem::Zfs => "zfs",
			FileSystem::Hfs => "hfs",
			FileSystem::Reiser3 => "reiserfs",
			FileSystem::Reiser4 => "reiser4",
			FileSystem::FuseBlk => "fuseblk",
			FileSystem::ExFat => "exfat",
			FileSystem::F2fs => "f2fs",
			FileSystem::HfsPlus => "hfs+",
			FileSystem::Jfs => "jfs",
			FileSystem::Btrfs => "btrfs",
			FileSystem::Minix => "minix",
			FileSystem::Nilfs => "nilfs",
			FileSystem::Xfs => "xfs",
			FileSystem::Apfs => "apfs",
			FileSystem::Other(string) => string.as_str(),
		}
	}
}

impl FromStr for FileSystem {
	type Err = std::convert::Infallible;

	fn from_str(s: &str) -> Result<Self, Self::Err> {
		match () {
			_ if s.eq_ignore_ascii_case("ext2") => Ok(FileSystem::Ext2),
			_ if s.eq_ignore_ascii_case("ext3") => Ok(FileSystem::Ext3),
			_ if s.eq_ignore_ascii_case("ext4") => Ok(FileSystem::Ext4),
			_ if s.eq_ignore_ascii_case("vfat") => Ok(FileSystem::VFat),
			_ if s.eq_ignore_ascii_case("ntfs") => Ok(FileSystem::Ntfs),
			_ if s.eq_ignore_ascii_case("zfs") => Ok(FileSystem::Zfs),
			_ if s.eq_ignore_ascii_case("hfs") => Ok(FileSystem::Hfs),
			_ if s.eq_ignore_ascii_case("reiserfs") => Ok(FileSystem::Reiser3),
			_ if s.eq_ignore_ascii_case("reiser4") => Ok(FileSystem::Reiser4),
			_ if s.eq_ignore_ascii_case("exfat") => Ok(FileSystem::ExFat),
			_ if s.eq_ignore_ascii_case("f2fs") => Ok(FileSystem::F2fs),
			_ if s.eq_ignore_ascii_case("hfsplus") => Ok(FileSystem::HfsPlus),
			_ if s.eq_ignore_ascii_case("jfs") => Ok(FileSystem::Jfs),
			_ if s.eq_ignore_ascii_case("btrfs") => Ok(FileSystem::Btrfs),
			_ if s.eq_ignore_ascii_case("minix") => Ok(FileSystem::Minix),
			_ if s.eq_ignore_ascii_case("nilfs") => Ok(FileSystem::Nilfs),
			_ if s.eq_ignore_ascii_case("xfs") => Ok(FileSystem::Xfs),
			_ if s.eq_ignore_ascii_case("apfs") => Ok(FileSystem::Apfs),

			_ if s.eq_ignore_ascii_case("fuseblk") => Ok(FileSystem::FuseBlk),
			_ => Ok(FileSystem::Other(s.to_string())),
		}
	}
}<|MERGE_RESOLUTION|>--- conflicted
+++ resolved
@@ -9,12 +9,9 @@
 ///
 /// All physical filesystems should have their own enum element
 /// and all virtual filesystems will go into the `Other` element.
-<<<<<<< HEAD
 #[cfg_attr(feature = "serde", serde(crate = "renamed_serde"))]
 #[cfg_attr(feature = "serde", derive(Serialize, Deserialize))]
-=======
 #[non_exhaustive]
->>>>>>> 2d821320
 #[derive(Debug, Eq, PartialEq, Hash, Clone)]
 pub enum FileSystem {
 	/// ext2 (https://en.wikipedia.org/wiki/Ext2)
